# Monte Carlo Optimization Simulation

This library is the fulfillment of all your hopes and dreams, assuming your hopes and dreams consist entirely of an implementation of the Monte Carlo Optimization selection from Dr. Marcos Lopez de Prado's 2019 paper ['A Robust Estimator of the Efficient Frontier'](https://poseidon01.ssrn.com/delivery.php?ID=560120086072067000023119067087001005063062020029025039112121114081030090076000064068060031127103104029043093066122064093066123051020006028053100121067093122114073005020005127087082126007008124024106088066094097086072096024113073076127127015020000085&EXT=pdf). Those are some weirdly specific hopes and dreams. But you're our kind of people. MCOS allows you to compare the allocation error of different portfolio optimization methods, given a particular set of inputs. 


## WHY MCOS?

Optimizing a portfolio is like petting a cat: the same approach doesn't work for every situation. Cats and markets are both complex creatures and you need to be cautious before you dive in. It is naive to think that one method is best for everything until the end of time. MCOS allows you to quickly compare different optimization methods to find which is most robust in your particular case.

## HOW?

After you have calculated the covariance matrix and the expected returns for your portfolio you feed them into the simulator. Using the optimization methods you've selected, the library then calculates the optimal weights. Then a Monte Carlo simulation is performed, where optimal allocations are computed on a large number of simulated covariances and returns. It then compares these allocations to the ideal and calculates the error. 


## GETTING STARTED

Install and update using pip:
> pip install mcos

## RUNNING SIMULATIONS

Before using the MCOS library, it is assumed that you have calculated both the covariance and the expected return vectors of your portfolio for all of the optimizers that you wish to compare. 

<<<<<<< HEAD
The main entry point for the library is the mcos.py file. The entry points are mcos.simulate_observations() and mcos.simulate_optimizations_from_price_history(). mcos.simulate_observations requires that you have already calculated both expected returns and covariance, whereas mcos.simulate_optimization_from_price_history() allows you to pass a price history DataFrame that the system will calculate expected returns and covariance from. These functions complete the MCOS procedure for all of the specified optimizers, and returns to you a DataFrame with the results. It takes an observation simulator, the number of simulations you'd like to run, a list of all the optimizers you would like to compare, the type of metric you'd like to test, and an optional covariance transformer. All of these are described below. 
=======
The main entry point for the library is the mcos.py file. The entry points are mcos.simulate_observations() and mcos.simulate_optimizations_from_price_history(). mcos.simulate_observations requires that you have already calculated both expected returns and covariance, whereas mcos.simulate_optimizations_from_price_history() allows you to pass a price history DataFrame that the system will calculate expected returns and covariance from. These functions complete the MCOS procedure for all of the specified optimizers, and returns to you a DataFrame with the results. It takes an observation simulator, the number of simulations you'd like to run, a list of all the optimizers you would like to compare, the type of metric you'd like to test, and an optional covariance transformer. All of these are described below. 
>>>>>>> 518464c6

## SAMPLE SIMULATION

> #simulate_optimizations
>
> obs_sim = MuCovObservationSimulator(expected_returns, covariance, num_sims)  
> optimizers = [HRPOptimizer(), MarkowitzOptimizer(),NCOOptimizer(max_num_clusters, num_clustering_trials)]   
> error_estimator = VarianceErrorEstimator()  
> covariance_transformers = [DeNoiserCovarianceTransformer()]  
> num_sims = 50  
>    
> results = mcos.simulate_optimizations(obs_sim, num_sims, optimizers, error_estimator, covariance_transformers)  


> #simulate_optimizations_from_price_history
>
> optimizers = [HRPOptimizer(), MarkowitzOptimizer(),NCOOptimizer(max_num_clusters, num_clustering_trials)]   
> error_estimator = VarianceErrorEstimator()  
> covariance_transformers = [DeNoiserCovarianceTransformer()]         
> simulator_name = "MuCov"  
> num_sims = 50  
> num_observations = 50  
>   
> results = mcos.simulate_optimizations_from_price_history(price_history, simulator_name, num_observations, num_sims, optimizers, error_estimator, covariance_transformers)  


## DATA INPUTS

As mentioned above, when calling mcos.simulate_optimizations() the key input for the system is the expected return vector and covariance of the portfolio that you are trying to analyze. You choose the type of Observation Simulator and initialize it with the covariance and expected returns. Please feed the Simulator only numpy arrays, lest it get cranky and uncooperative. The expected return vector is a 1 dimensional array of expected returns for the portfolio constituents, while the covariance is a n x n matrix. You must also include the number of observations that you wish to run.


If you are calling mcos.simulate_optimizations_from_price_history(), expected return vector and covariance are calculate for you. So instead of passing an Observation Simulator object, you would instead pass the price history, the name of the simulator you'd like to run, and the number of observations you'd like make. 

The observation simulators that are currently supported are:

1. Standard - The chicken fingers of simulators. Plain, unexciting, but darn it, it gets the job done. Regular estimation of the covariance matrix. For simulate_optimizations_from_price_history calls, pass "MuCov" as the simulator name. 

2. Ledoit-Wolf - If you prefer your covariance matrix shrunken, this is the one for you. Read all about it in this [unfortunately titled paper](http://www.ledoit.net/honey.pdf). For simulate_optimizations_from_price_history calls, pass "MuCovLedoitWolf" as the simulator name
  


## CONFIGURATION INPUTS

Along with selecting your choice of  Observation Simulator, you can also specify the optimzers that you would like to compare. These are passed in as a list of Optimizer class objects. The Optimizers currently supported are: 

1. [Markowitz Optimization](https://www.math.ust.hk/~maykwok/courses/ma362/07F/markowitz_JF.pdf) – Modern Portfolio Theory: the original gangster of portfolio optimizations created in 1952.

   > MarkowitzOptimizer()

2. [Nested Cluster Optimization](https://poseidon01.ssrn.com/delivery.php?ID=560120086072067000023119067087001005063062020029025039112121114081030090076000064068060031127103104029043093066122064093066123051020006028053100121067093122114073005020005127087082126007008124024106088066094097086072096024113073076127127015020000085&EXT=pdf) – Optimization developed by Marcos Lopez de Prado and laid out in his 2019 paper “A Robust Estimator of the Efficient Frontier”. There are two optional variables that you can pass to this specific optimizer. They are the maximum number of clusters to use during clustering, and the number of times to perform the clustering.  

   > NCOOptimizer(max_num_clusters, num_clustering_trials)

3. [Risk Parity](https://www.investopedia.com/terms/r/risk-parity.asp) – Risk Parity builds on the work of Markowitz to create portfolios that focus on diversifying risk instead of diversifying capital. If you do not want equal risk distribution you are able to initialize the Risk Parirty Optimizer with an array of weights of your choosing.

   >RiskParityOptimizer(weights_array)

4. [Hierarchical Risk Parity](http://620116007095114078106074071067113067035074090016037034077026115100120002078005085068098110016004116055039007017120016108004066098025029084039103017090030002008062017046068083006008123089028103069080108004112123027095076096004125124115092064072087/) – Another triumph for Dr. Lopez de Prado, as he details an optimization method that does not require inverting a covariance matrix. 

   > HRPOptimizer()

Almost as important as your choice in optimizer is your choice in error estimator. In order to compare something you need the criteria by which to judge. In the quant world we can't just say “this thing is better than that thing”, we need to say “this this thing is better than that thing based on this measure”. The MCOS library is no different. When you call the simulate_observations() function you will have to pass it an instance of the AbstractErrorEstimator class. The current available selections for the Error Estimators are:

1. Expected Outcome: Calculates the mean difference with respect to expected outcomes of the portfolios
    > ExpectedOutcomeErrorEstimator()
2. Variance: Calculate the mean difference in variance of the portfolios
    > VarianceErrorEstimator()
3. Sharpe Ratio: DONT USE THIS IT CAUSES THE WHOLE THING TO EXPLODE! Just kidding. As you can guess, this calculates the mean difference with respect to the Sharpe ratio of the portfolios
    > SharpeRatioErrorEstimator()

You may also pass in an instance of a CovarianceTransformer if you so choose. This can be useful in helping remove some error from the simulation due to things such as noise. Currently we only have this single transformer available:  

1. Denoiser Transformer - as detailed in [this paper](https://poseidon01.ssrn.com/delivery.php?ID=489024064102117109091077096101101064027075072041043035077073019004118011104120069072123098043034107058119101127077107089081076059012026078015006095118070112111086032085044067091079116085069123114124013083086031102022097077123007004068111066094003118&EXT=pdf) by Dr. Lopez de Prado, this transformer helps shrinks the noise to aid in the simulation. 

## RETURN VALUES

The library will return to you a pandas DataFrame with the name of the optimizer, the mean of whichever error estimator you chose, and the standard deviation of the estimator. 

## AUTHORS

The library was constructed by the team at [Enjine](http://www.enjine.com).<|MERGE_RESOLUTION|>--- conflicted
+++ resolved
@@ -21,11 +21,7 @@
 
 Before using the MCOS library, it is assumed that you have calculated both the covariance and the expected return vectors of your portfolio for all of the optimizers that you wish to compare. 
 
-<<<<<<< HEAD
-The main entry point for the library is the mcos.py file. The entry points are mcos.simulate_observations() and mcos.simulate_optimizations_from_price_history(). mcos.simulate_observations requires that you have already calculated both expected returns and covariance, whereas mcos.simulate_optimization_from_price_history() allows you to pass a price history DataFrame that the system will calculate expected returns and covariance from. These functions complete the MCOS procedure for all of the specified optimizers, and returns to you a DataFrame with the results. It takes an observation simulator, the number of simulations you'd like to run, a list of all the optimizers you would like to compare, the type of metric you'd like to test, and an optional covariance transformer. All of these are described below. 
-=======
 The main entry point for the library is the mcos.py file. The entry points are mcos.simulate_observations() and mcos.simulate_optimizations_from_price_history(). mcos.simulate_observations requires that you have already calculated both expected returns and covariance, whereas mcos.simulate_optimizations_from_price_history() allows you to pass a price history DataFrame that the system will calculate expected returns and covariance from. These functions complete the MCOS procedure for all of the specified optimizers, and returns to you a DataFrame with the results. It takes an observation simulator, the number of simulations you'd like to run, a list of all the optimizers you would like to compare, the type of metric you'd like to test, and an optional covariance transformer. All of these are described below. 
->>>>>>> 518464c6
 
 ## SAMPLE SIMULATION
 
